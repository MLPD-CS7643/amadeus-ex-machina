--- conflicted
+++ resolved
@@ -19,11 +19,11 @@
 from scipy import stats
 from pydub import AudioSegment
 from utils.chord_remap import remap_chord_label, CullMode
-<<<<<<< HEAD
+
 import json
-=======
+
 from scipy import stats
->>>>>>> ef90c1f7
+
 
 
 class MirDataProcessor:
