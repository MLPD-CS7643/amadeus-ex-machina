--- conflicted
+++ resolved
@@ -385,31 +385,15 @@
     
 
 class ChordDataProcessor:
-<<<<<<< HEAD
-    def __init__(self, chord_json_path, batch_size=64, seq_length=16, device="cpu", process_sequential=False):
-        self.chord_json_path = Path(chord_json_path)
-        self.batch_size = batch_size
-        self.seq_length = seq_length
-        self.process_sequential = process_sequential
-        self.device = device
-
-=======
     def __init__(self, device="cpu", process_sequential=False):
         self.process_sequential = process_sequential
         self.device = device
         
->>>>>>> 82178acb
         self.scaler = MinMaxScaler()
         self.label_encoder = LabelEncoder()
 
         self.features = None
         self.labels = None
-<<<<<<< HEAD
-
-    def load_chord_data(self):
-        """Loads chord data from the JSON file and extracts features/labels."""
-        with open(self.chord_json_path, "r") as f:
-=======
     
     def load_audio(self, audio_path: str):
         """Load an audio file and convert to mono if necessary."""
@@ -451,28 +435,10 @@
         #audio_path parent for the audio file dir, since the jsons have different formatting this will be different for keyed/entry
         """Loads chord data from the JSON file and extracts features/labels."""
         with open(Path(chord_json_path), "r") as f:
->>>>>>> 82178acb
             chord_data = json.load(f)
 
         features = []
         labels = []
-<<<<<<< HEAD
-
-        for key, value in chord_data.items():
-            try:
-                feature_vector = [
-                    value["octave"],
-                    value["gm_preset_id"],
-                    value["duration(s)"],
-                    value["sample_rate"],
-                    value["bit_depth"],
-                ]
-                label = value["chord_class"]
-                features.append(feature_vector)
-                labels.append(label)
-            except KeyError as e:
-                print(f"Skipping entry {key} due to missing key: {e}")
-=======
         if jsontype == "keyed":
             for key, value in chord_data.items():
                 try:
@@ -508,7 +474,6 @@
                         labels.append(entry["chord_class"])
                 except KeyError as e:
                     print(f"Skipping entry {entry['filename']} due to missing key: {e}")
->>>>>>> 82178acb
 
         self.features = np.array(features)
         self.labels = np.array(labels)
@@ -518,16 +483,6 @@
 
     def preprocess_data(self):
         """Scales features and encodes labels."""
-<<<<<<< HEAD
-        self.features = self.scaler.fit_transform(self.features)
-        self.labels = self.label_encoder.fit_transform(self.labels)
-
-    def prepare_data(self):
-        """Prepares features and labels for sequential or tabular processing."""
-        if self.process_sequential:
-            X_sequences, y_sequences = [], []
-            num_samples = len(self.features) - self.seq_length + 1
-=======
         #self.features = self.scaler.fit_transform(self.features)
         #scalar is probably unnecessary for spectro/chroma data
         self.labels = self.label_encoder.fit_transform(self.labels)
@@ -537,19 +492,13 @@
         if self.process_sequential:
             X_sequences, y_sequences = [], []
             num_samples = len(self.features) - seq_length + 1
->>>>>>> 82178acb
 
             if num_samples <= 0:
                 raise ValueError("Not enough data for the given sequence length.")
 
             for i in range(num_samples):
-<<<<<<< HEAD
-                X_seq = self.features[i : i + self.seq_length]
-                y_seq = self.labels[i + self.seq_length // 2]
-=======
                 X_seq = self.features[i : i + seq_length]
                 y_seq = self.labels[i + seq_length // 2]
->>>>>>> 82178acb
                 X_sequences.append(X_seq)
                 y_sequences.append(y_seq)
 
@@ -569,22 +518,12 @@
         self.features = self.features[:min_length]
         self.labels = self.labels[:min_length]
 
-<<<<<<< HEAD
-    def build_data_loaders(self, test_size=0.2, random_state=42):
-=======
     def build_data_loaders(self, batch_size=64, seq_length=16, test_size=0.2, random_state=42):
->>>>>>> 82178acb
         """Splits data into training/testing sets and creates DataLoaders."""
         self.synchronize_features_and_labels()  # Ensure consistency
 
         X_train, X_test, y_train, y_test = train_test_split(
-<<<<<<< HEAD
-            self.features, self.labels, test_size=test_size, random_state=random_state
-        )
-
-=======
             self.features, self.labels, test_size=test_size, stratify=self.labels, random_state=random_state)
->>>>>>> 82178acb
         num_classes = len(self.label_encoder.classes_)
 
         X_train_tensor = torch.tensor(X_train, dtype=torch.float32, device=self.device)
@@ -595,20 +534,6 @@
         train_dataset = TensorDataset(X_train_tensor, y_train_tensor)
         test_dataset = TensorDataset(X_test_tensor, y_test_tensor)
 
-<<<<<<< HEAD
-        train_loader = DataLoader(train_dataset, batch_size=self.batch_size, shuffle=True)
-        test_loader = DataLoader(test_dataset, batch_size=self.batch_size)
-
-        return train_loader, test_loader, num_classes
-
-    def process_all_and_build_loaders(self, target_features_shape, target_labels_shape, test_size=0.2, random_state=42):
-        """Combines all steps into one pipeline."""
-        self.load_chord_data()
-        self.preprocess_data()
-        self.prepare_data()
-        self.synchronize_features_and_labels()
-        return self.build_data_loaders(test_size=test_size, random_state=random_state)
-=======
         train_loader = DataLoader(train_dataset, batch_size=batch_size, shuffle=True)
         test_loader = DataLoader(test_dataset, batch_size=batch_size)
 
@@ -620,5 +545,4 @@
         self.preprocess_data()
         self.prepare_data(seq_length=seq_length)
         self.synchronize_features_and_labels()
-        return self.build_data_loaders(batch_size=batch_size, seq_length=seq_length, test_size=test_size, random_state=random_state)
->>>>>>> 82178acb
+        return self.build_data_loaders(batch_size=batch_size, seq_length=seq_length, test_size=test_size, random_state=random_state)