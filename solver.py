--- conflicted
+++ resolved
@@ -7,68 +7,12 @@
 import matplotlib.pyplot as plt
 from pathlib import Path
 from tqdm.notebook import tqdm
-<<<<<<< HEAD
-
-from models.ChromaTransformer import ChromaTransformerModel 
-from models.mlp_chord_classifier import MLPChordClassifier
-from models.CNN import CNNModel
-from models.CRNN import CRNNModel
-from models.RNN import RNNModel
-from models.griddy_model import GriddyModel
-
-=======
 from torch.utils.data import DataLoader
->>>>>>> b949d8ed
 
 class Solver:
     def __init__(
         self, model, optimizer, criterion, scheduler, train_dataloader:DataLoader, valid_dataloader:DataLoader, batch_size, epochs, device='cpu', direction='minimize', early_stop_epochs=0, warmup_epochs=0,  dtype='float16', optuna_prune=False, **kwargs
     ):
-<<<<<<< HEAD
-        self.batch_size = kwargs.pop("batch_size", 128)
-        self.model_type = kwargs.pop("model_type", "MLPChordClassifier")
-        self.model_kwargs = kwargs.pop("model_kwargs", {})
-        self.device = kwargs.pop("device", "cpu")
-        self.lr = kwargs.pop("learning_rate", 0.001)
-        self.epochs = kwargs.pop("epochs", 10)
-
-        if model:
-            self.model = model.to(self.device)
-        else:
-            match self.model_type:
-                case "MLPChordClassifier":
-                    self.model = MLPChordClassifier(**self.model_kwargs).to(self.device)
-                case "CNNModel":
-                    self.model = CNNModel(**self.model_kwargs).to(self.device)
-                case "CRNNModel":
-                    self.model = CRNNModel(**self.model_kwargs).to(self.device)
-                case "RNNModel":
-                    self.model = RNNModel(**self.model_kwargs).to(self.device)
-                case "GriddyModel":
-                    self.model = GriddyModel(**self.model_kwargs).to(self.device)
-                case "ChromaTransformerModel":
-                    self.model = ChromaTransformerModel(**self.model_kwargs).to(self.device)
-                case _:
-                    # Default to MLPChordClassifier
-                    self.model = MLPChordClassifier(**self.model_kwargs)
-            self.model.to(self.device)
-
-        if optimizer:
-            self.optimizer = optimizer
-        else:
-            self.optimizer = optim.Adam(self.model.parameters(), lr=self.lr)
-
-        if criterion:
-            self.criterion = criterion.to(self.device)
-        else:
-            self.criterion = nn.CrossEntropyLoss().to(self.device)
-
-        if scheduler:
-            self.scheduler = scheduler
-        else:
-            self.scheduler = optim.lr_scheduler.ReduceLROnPlateau(self.optimizer)
-
-=======
         self.device = device
         self.dtype = dtype
         self.batch_size = batch_size
@@ -94,7 +38,6 @@
         #     self.model = self.model.bfloat16()
 
         self.base_lr = optimizer.param_groups[0]['lr']
->>>>>>> b949d8ed
         self.train_accuracy_history = []
         self.valid_accuracy_history = []
         self.train_loss_history = []
@@ -116,11 +59,7 @@
             kwargs["model_kwargs"] = dynamic_kwargs
 
         return cls(**kwargs)
-<<<<<<< HEAD
-
-=======
     
->>>>>>> b949d8ed
     def evaluate(self, dataloader):
         self.model.eval()
         total_loss = 0.0
@@ -247,9 +186,6 @@
         if plot_results:
             self.plot_curves(self.model.__class__.__name__)
 
-<<<<<<< HEAD
-    def plot_curves(self, file_prefix):
-=======
         return best_val_accuracy
 
     def __lr_warmup(self, epoch):
@@ -259,7 +195,6 @@
             param_group['lr'] = lr
 
     def plot_curves(self, filename):
->>>>>>> b949d8ed
         epochs = [i + 1 for i in range(len(self.train_accuracy_history))]
 
         # Plot accuracy curves
