--- conflicted
+++ resolved
@@ -27,10 +27,7 @@
    "source": [
     "import torch\n",
     "import optuna\n",
-<<<<<<< HEAD
     "from optuna.visualization import plot_optimization_history, plot_contour, plot_parallel_coordinate, plot_slice\n",
-=======
->>>>>>> 09047e66
     "from pathlib import Path\n",
     "from solver import Solver\n",
     "from griddy_tuna import hit_griddy, SearchMethod, TrialMetric\n",
@@ -141,7 +138,6 @@
    "outputs": [],
    "source": [
     "study_name = \"my_study\"\n",
-<<<<<<< HEAD
     "output_folder = Path(\"griddy\") # relative to working directory"
    ]
   },
@@ -192,12 +188,6 @@
     "plot_parallel_coordinate(saved_study)\n",
     "# Slice plot\n",
     "plot_slice(saved_study)"
-=======
-    "output_folder = Path(\"griddy\") # relative to working directory\n",
-    "\n",
-    "study = hit_griddy(study_name, param_set=PARAM_SET, out_dir=output_folder, n_trials=10, n_jobs=2, prune=False, resume=False)\n",
-    "# NOTE: modest values of n_trials and n_jobs set here for testing, set your values accordingly"
->>>>>>> 09047e66
    ]
   },
   {
