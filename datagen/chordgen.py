import os
import json
import wave
import numpy as np
import tinysoundfont as tsf
from pathlib import Path
from mido import Message, MidiFile, MidiTrack
from zipfile import ZipFile
<<<<<<< HEAD
=======
from datagen.wavgen import wavgen
>>>>>>> 0603d1d9
from utils.gdrive import download_from_gdrive

JSON_FILE = "chord_ref.json"
SF2_ARCHIVE = "sf2.zip"

thisdir = os.path.dirname(os.path.abspath(__file__))
BASE_DIR = os.path.join(thisdir, "chordgen")
WAV_DIR = os.path.join(BASE_DIR, "wav")
SF2_DIR = os.path.join(BASE_DIR, "sf2")

SAMPLE_RATE = 44100
BIT_DEPTH = 16

C0 = 12

NOTES = ['C', 'C#', 'D', 'D#', 'E', 'F', 'F#', 'G', 'G#', 'A', 'A#', 'B']

CHORDS = {
    "5": [0, 7],
    "maj": [0, 4, 7],
    "min": [0, 3, 7],
    "dim": [0, 3, 6],
    "aug": [0, 4, 8],
    "sus2": [0, 2, 7],
    "sus4": [0, 5, 7],
    "maj7": [0, 4, 7, 11],
    "min7": [0, 3, 7, 10],
    "7": [0, 4, 7, 10],
    "m7b5": [0, 3, 6, 10],
    "dim7": [0, 3, 6, 9],
    "maj9": [0, 4, 7, 11, 14],
    "min9": [0, 3, 7, 10, 14],
    "9": [0, 4, 7, 10, 14],
    "7b9": [0, 4, 7, 10, 13]
}

def generate_all_chords(download_sf2:bool=False, start_octave:int=4, end_octave:int=4, out_dir=BASE_DIR):
    """
    Generates .wav files for all defined chords using all available SoundFonts.
    Also saves chord_ref.json lookup table with metadata.

    Args:
        download_sf2 (bool): download repository of SoundFonts
        start_octave (int): first octave (min 0)
        end_octave (int): last octave (max 7)
        out_dir (str): output directory
    
    Returns:
        None
    """
    base_path = Path(out_dir)
    sf2_path = base_path / SF2_DIR
    wav_path = base_path / WAV_DIR
    if download_sf2:
        __fetch_sf2_archive(sf2_path)
    soundfont_names = [f[:-4] for f in os.listdir(sf2_path) if f.endswith('.sf2')]
    if not soundfont_names:
        print(f"No SoundFonts found in {sf2_path}!")
        return
    os.makedirs(wav_path, exist_ok=True)
    json_out = {}
    print("Starting chord generation...")
    for octave in range(start_octave, end_octave+1):
        for i in range(12):
            root = C0 + octave * 12 + i
            for chord_class, intervals in CHORDS.items():
                midi = __generate_midi_chord(root, intervals)
                note_name = __note_lookup(root)
                mid_filename = f"{note_name}{chord_class}_O{octave}"
                mid_filepath = wav_path / f"{mid_filename}.mid"
                midi.save(mid_filepath)
                for sf_name in soundfont_names:
                    wav_filename = f"{mid_filename}_{sf_name}"
                    wav_filepath = wav_path / f"{wav_filename}.wav"
                    sf_filepath = sf2_path / f"{sf_name}.sf2"
<<<<<<< HEAD
                    __synthesize_to_wav(str(mid_filepath.absolute()), str(sf_filepath.absolute()), str(wav_filepath.absolute()), sample_rate=SAMPLE_RATE, bit_depth=BIT_DEPTH)
=======
                    wavgen.synthesize_to_wav(str(mid_filepath.absolute()), str(sf_filepath.absolute()), str(wav_filepath.absolute()), sample_rate=SAMPLE_RATE, bit_depth=BIT_DEPTH)
>>>>>>> 0603d1d9
                    json_out[wav_filename] = {
                        "root": note_name,
                        "chord_class": chord_class,
                        "billboard_notation": f"{note_name}:{chord_class}",
                        "octave": octave,
                        "instrument": sf_name,
                        "filename": f"{wav_filename}.wav",
                        "format": "wav",
                        "sample_rate": SAMPLE_RATE,
                        "bit_depth": BIT_DEPTH
                    }
                    print(wav_filename)
                os.remove(mid_filepath)
    print("Saving lookup table...")
    __save_json(json_out, base_path)
    print("Fin~")

def __generate_midi_chord(root_note:int, intervals:list, velocity=64, ticks=1920):
    midi = MidiFile()
    track = MidiTrack()
    midi.tracks.append(track)
    for interval in intervals:
        track.append(Message("note_on", note=root_note + interval, velocity=velocity, time=0))
    track.append(Message("note_off", note=root_note + intervals[0], velocity=velocity, time=ticks))
    for interval in intervals[1:]:
        track.append(Message("note_off", note=root_note + interval, velocity=velocity, time=0))
    return midi

def __note_lookup(midi_note:int, include_octave=False):
    note_index = midi_note % 12  # Get the position of the note within the octave
    if include_octave:
        octave = (midi_note // 12) - 1  # Calculate the octave number
        return f"{NOTES[note_index]}{octave}"
    return f"{NOTES[note_index]}"

def __save_json(data:dict, path):
    dumps = json.dumps(data)
    os.makedirs(path, exist_ok=True)
    with open(path / JSON_FILE, 'w') as outfile:
        outfile.write(dumps)

def __fetch_sf2_archive(path:Path):
    print("Downloading sf2.zip...")
    dl_path = path / SF2_ARCHIVE
    download_from_gdrive(SF2_ARCHIVE, str(dl_path.absolute()))
    print("Extracting sf2.zip...")
    with ZipFile(dl_path, 'r') as zf:
        zf.extractall(path)
    os.remove(dl_path)

def __synthesize_to_wav(midi_path, soundfont_path, output_file, instrument_id=0, preset_id=0, seconds_to_generate=3, sample_rate=44100, bit_depth=16):   
    # Initialize the synthesizer and load the soundfont
    synth = tsf.Synth(gain=-3)
    soundfont_id = synth.sfload(soundfont_path)
    synth.program_select(instrument_id, soundfont_id, 0, preset_id)

    # Start the synthesizer (assumes correct setup prior to this point)
    synth.start()

    # Load the MIDI file into the sequencer
    seq = tsf.Sequencer(synth)
    seq.midi_load(midi_path)

    # Collect audio samples into a list
    audio_samples = []
    samples_per_chunk = 4096  # Number of samples per chunk
    total_samples = sample_rate * seconds_to_generate  # Total samples to generate

    # Generating and collecting audio samples
    for _ in range(0, total_samples+1, samples_per_chunk):
        buffer = synth.generate(samples_per_chunk)  # Generates and returns a memoryview
        audio_data = np.frombuffer(buffer, dtype=np.float32).reshape(-1, 2)
        audio_samples.append(audio_data)

    # Concatenate all collected audio data
    full_audio = np.concatenate(audio_samples)

    if bit_depth == 16:
        # Convert float32 to int16
        int_audio = np.int16(full_audio * 32767)
    else:
        print(f"Unsupported bit depth of {bit_depth}")
        return


    # Save the synthesized audio to a WAV file
    with wave.open(output_file, 'wb') as wf:
        wf.setnchannels(2)  # Stereo
        wf.setsampwidth(2)  # Bytes per sample, int16
        wf.setframerate(sample_rate)  # Sample rate in Hz
        wf.writeframes(int_audio.tobytes())

    synth.stop()<|MERGE_RESOLUTION|>--- conflicted
+++ resolved
@@ -6,10 +6,6 @@
 from pathlib import Path
 from mido import Message, MidiFile, MidiTrack
 from zipfile import ZipFile
-<<<<<<< HEAD
-=======
-from datagen.wavgen import wavgen
->>>>>>> 0603d1d9
 from utils.gdrive import download_from_gdrive
 
 JSON_FILE = "chord_ref.json"
@@ -85,11 +81,7 @@
                     wav_filename = f"{mid_filename}_{sf_name}"
                     wav_filepath = wav_path / f"{wav_filename}.wav"
                     sf_filepath = sf2_path / f"{sf_name}.sf2"
-<<<<<<< HEAD
                     __synthesize_to_wav(str(mid_filepath.absolute()), str(sf_filepath.absolute()), str(wav_filepath.absolute()), sample_rate=SAMPLE_RATE, bit_depth=BIT_DEPTH)
-=======
-                    wavgen.synthesize_to_wav(str(mid_filepath.absolute()), str(sf_filepath.absolute()), str(wav_filepath.absolute()), sample_rate=SAMPLE_RATE, bit_depth=BIT_DEPTH)
->>>>>>> 0603d1d9
                     json_out[wav_filename] = {
                         "root": note_name,
                         "chord_class": chord_class,
