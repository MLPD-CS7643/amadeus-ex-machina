name: amadeus-ex-machina
channels:
  - defaults
dependencies:
  - python==3.11
  - numpy
  - pyyaml
  - matplotlib
  - jupyter
  - pytest
  - pytorch
  - torchvision
  - black
  - pandas
  - scipy
  - scikit-learn
  - pip
  - pip:
<<<<<<< HEAD
      - torchaudio
=======
>>>>>>> 308cf562
      - librosa
      - jams
      - mido
      - gdown<|MERGE_RESOLUTION|>--- conflicted
+++ resolved
@@ -16,10 +16,7 @@
   - scikit-learn
   - pip
   - pip:
-<<<<<<< HEAD
       - torchaudio
-=======
->>>>>>> 308cf562
       - librosa
       - jams
       - mido
